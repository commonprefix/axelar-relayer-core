[package]
name = "relayer-base"
version = "0.1.0"
edition = "2021"

[dependencies]
anyhow = { workspace = true }
lapin = { workspace = true }
async-stream = { workspace = true }
futures = { workspace = true }
serde_json = { workspace = true }
tokio = { workspace = true }
tracing = { workspace = true }
tracing-subscriber = { workspace = true }
xrpl_api = { workspace = true }
xrpl_types = { workspace = true }
xrpl_http_client = { workspace = true }
xrpl_amplifier_types = { workspace = true }
axelar-wasm-std = { workspace = true }
router_api = { workspace = true }
multisig = { workspace = true }
interchain-token-service = { workspace = true }
hex = { workspace = true }
reqwest = { workspace = true }
thiserror = { workspace = true }
error-stack = { workspace = true }
serde = { workspace = true }
tokio-util = { workspace = true, features = ["rt"] }
uuid = { workspace = true }
redis = { workspace = true, features = ["connection-manager"] }
async-std = { workspace = true }
sentry = { workspace = true, features = ["opentelemetry", "reqwest", "sentry-opentelemetry", "tracing"] }
sentry-tracing = { workspace = true }
opentelemetry = { workspace = true }
opentelemetry_sdk = { workspace = true }
opentelemetry-otlp  = { version = "0.29.0", features = ["grpc-tonic"] }
reqwest-tracing = { workspace = true , features = ["opentelemetry_0_29"] }
base64 = { workspace = true }
serde_yaml = { workspace = true }
chrono = { workspace = true }
coingecko = { workspace = true }
rust_decimal = { workspace = true }
reqwest-retry = { workspace = true }
reqwest-middleware = { workspace = true }
sqlx = { workspace = true }
dotenv = { workspace = true }
mockall = { workspace = true, optional = true }
async-trait = { workspace = true }
ton_types = { workspace = true }
<<<<<<< HEAD
log = "0.4.27"
=======
tracing-opentelemetry = "0.30.0"
>>>>>>> a419e62f

[dev-dependencies]
mockall = { workspace = true }
mockito = { workspace = true }
httpmock = { workspace = true }
testcontainers = { workspace = true }
testcontainers-modules = { workspace = true, features = ["postgres"] }

[[bin]]
name = "price_feed"
path = "src/bin/price_feed.rs"

[[bin]]
name = "queue_migration"
path = "src/bin/scripts/queue_migration.rs"

[features]
mocks = ["dep:mockall"]

[lints]
workspace = true<|MERGE_RESOLUTION|>--- conflicted
+++ resolved
@@ -47,11 +47,8 @@
 mockall = { workspace = true, optional = true }
 async-trait = { workspace = true }
 ton_types = { workspace = true }
-<<<<<<< HEAD
 log = "0.4.27"
-=======
 tracing-opentelemetry = "0.30.0"
->>>>>>> a419e62f
 
 [dev-dependencies]
 mockall = { workspace = true }
