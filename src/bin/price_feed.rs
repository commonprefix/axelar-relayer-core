--- conflicted
+++ resolved
@@ -5,11 +5,7 @@
     price_feed::PriceFeeder,
     utils::{setup_heartbeat, setup_logging},
 };
-<<<<<<< HEAD
-use relayer_base::config::config_from_yaml;
 use relayer_base::redis::connection_manager;
-=======
->>>>>>> e13becbf
 
 #[tokio::main]
 async fn main() -> Result<(), anyhow::Error> {
@@ -22,18 +18,9 @@
     let db = PostgresDB::new(&config.postgres_url).await?;
     let price_feeder = PriceFeeder::new(&config, db).await?;
 
-<<<<<<< HEAD
-    let redis_client = redis::Client::open(config.redis_server.clone()).unwrap();
-    let redis_conn = connection_manager(redis_client, None, None, None)
-        .await
-        .expect("Failed to get redis connection");
+    let redis_client = redis::Client::open(config.redis_server.clone())?;
+    let redis_conn = connection_manager(redis_client, None, None, None).await?;
     setup_heartbeat("heartbeat:price_feed".to_owned(), redis_conn);
-=======
-    let redis_client = redis::Client::open(config.redis_server.clone())?;
-    let redis_pool = r2d2::Pool::builder().build(redis_client)?;
-
-    setup_heartbeat("heartbeat:price_feed".to_owned(), redis_pool);
->>>>>>> e13becbf
 
     price_feeder.run().await?;
 
