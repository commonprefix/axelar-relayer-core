--- conflicted
+++ resolved
@@ -1,66 +1,57 @@
-use crate::config::Config;
-use crate::utils::setup_logging;
-use redis::{AsyncTypedCommands};
-use tracing::{debug, error};
-use crate::redis::connection_manager;
-
-pub async fn heartbeats_loop(common_config: &Config) -> ! {
-    let _guard = setup_logging(common_config);
-<<<<<<< HEAD
-    let redis_client = redis::Client::open(common_config.redis_server.clone()).unwrap();
-    let mut redis_conn = connection_manager(redis_client, None, None, None)
-        .await
-        .unwrap();
-=======
-    let redis_client = redis::Client::open(common_config.redis_server.clone())
-        .expect("Failed to connect to redis server");
-    let redis_pool = r2d2::Pool::builder().build(redis_client)
-        .expect("Failed to create redis pool");
->>>>>>> e13becbf
-    let client = reqwest::Client::new();
-    loop {
-        debug!("Sending heartbeats to sentry monitoring endpoint");
-
-        for (key, url) in common_config.heartbeats.iter() {
-            let redis_key = format!("heartbeat:{}", key);
-<<<<<<< HEAD
-            let res: Option<String> = redis_conn.get(redis_key.as_str()).await.unwrap_or(None);
-            let value: u8 = match res.as_deref() {
-                Some("1") => 1,
-                Some("0") => 0,
-                _ => 0,
-            };
-
-            if value == 1 {
-=======
-            let mut redis_conn = redis_pool.get().expect("Failed to get redis connection");
-            if redis_conn.get(redis_key).unwrap_or(0) == 1 {
->>>>>>> e13becbf
-                match client.get(url).send().await {
-                    Ok(response) => {
-                        if response.status().is_success() {
-                            debug!(
-                                "Successfully sent heartbeat to sentry monitoring endpoint for {}",
-                                key
-                            );
-                        } else {
-                            error!(
-                                "Failed to send heartbeat to sentry monitoring endpoint for {}: {:?}",
-                                key,
-                                response
-                            );
-                        }
-                    }
-                    Err(e) => {
-                        error!(
-                            "Failed to send heartbeat to sentry monitoring endpoint for {}: {}",
-                            key, e
-                        );
-                    }
-                }
-            }
-        }
-
-        tokio::time::sleep(std::time::Duration::from_secs(30)).await;
-    }
-}
+use crate::config::Config;
+use crate::utils::setup_logging;
+use redis::{AsyncTypedCommands};
+use tracing::{debug, error};
+use crate::redis::connection_manager;
+
+pub async fn heartbeats_loop(common_config: &Config) -> ! {
+    let _guard = setup_logging(common_config);
+
+    let redis_client = redis::Client::open(common_config.redis_server.clone())
+        .expect("Failed to connect to redis server");
+    let mut redis_conn = connection_manager(redis_client, None, None, None)
+        .await
+        .expect("Failed to connect to redis server");
+
+    let client = reqwest::Client::new();
+    loop {
+        debug!("Sending heartbeats to sentry monitoring endpoint");
+
+        for (key, url) in common_config.heartbeats.iter() {
+            let redis_key = format!("heartbeat:{}", key);
+            let res: Option<String> = redis_conn.get(redis_key.as_str()).await.unwrap_or(None);
+            let value: u8 = match res.as_deref() {
+                Some("1") => 1,
+                Some("0") => 0,
+                _ => 0,
+            };
+
+            if value == 1 {
+                match client.get(url).send().await {
+                    Ok(response) => {
+                        if response.status().is_success() {
+                            debug!(
+                                "Successfully sent heartbeat to sentry monitoring endpoint for {}",
+                                key
+                            );
+                        } else {
+                            error!(
+                                "Failed to send heartbeat to sentry monitoring endpoint for {}: {:?}",
+                                key,
+                                response
+                            );
+                        }
+                    }
+                    Err(e) => {
+                        error!(
+                            "Failed to send heartbeat to sentry monitoring endpoint for {}: {}",
+                            key, e
+                        );
+                    }
+                }
+            }
+        }
+
+        tokio::time::sleep(std::time::Duration::from_secs(30)).await;
+    }
+}