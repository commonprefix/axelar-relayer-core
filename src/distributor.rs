use std::sync::Arc;
use tracing::{info, warn};

use crate::{
    database::Database,
    error::DistributorError,
    gmp_api::{gmp_types::TaskKind},
    queue::{Queue, QueueItem},
};
use crate::gmp_api::GmpApiTrait;
use crate::utils::ThreadSafe;

#[derive(Clone)]
pub struct RecoverySettings {
    pub from_task_id: Option<String>,
    pub to_task_id: String,
    pub tasks_filter: Option<Vec<TaskKind>>,
}

pub struct Distributor<DB: Database, G: GmpApiTrait + ThreadSafe> {
    db: DB,
    last_task_id: Option<String>,
    context: String,
    recovery_settings: Option<RecoverySettings>,
    gmp_api: Arc<G>,
    refunds_enabled: bool,
    supported_includer_tasks: Vec<TaskKind>,
    supported_ingestor_tasks: Vec<TaskKind>,
}

impl<DB, G> Distributor<DB, G>
where
    DB: Database,
    G: GmpApiTrait + ThreadSafe
{
    pub async fn new(db: DB, context: String, gmp_api: Arc<G>, refunds_enabled: bool) -> Self {
        let last_task_id = db
            .get_latest_task_id(gmp_api.get_chain(), &context)
            .await
            .expect("Failed to get latest task id");

        info!(
            "Distributor: recovering last task id from {}: {:?}",
            context, last_task_id
        );

        Self {
            db,
            last_task_id,
            context,
            recovery_settings: None,
            gmp_api,
            refunds_enabled,
            // Sane default as it's the minimum required for the relayer to work
            supported_includer_tasks: vec![TaskKind::Refund, 
                                           TaskKind::GatewayTx],
            supported_ingestor_tasks: vec![TaskKind::Verify, 
                                           TaskKind::ConstructProof, 
                                           TaskKind::ReactToWasmEvent, 
                                           TaskKind::ReactToRetriablePoll, 
                                           TaskKind::ReactToExpiredSigningSession]
        }
    }

    pub async fn new_with_recovery_settings(
        db: DB,
        context: String,
        gmp_api: Arc<G>,
        recovery_settings: RecoverySettings,
        refunds_enabled: bool,
    ) -> Result<Self, DistributorError> {
        let mut distributor = Self::new(db, context, gmp_api, refunds_enabled).await;
        distributor.recovery_settings = Some(recovery_settings.clone());
        distributor.last_task_id = recovery_settings.from_task_id;
        distributor.store_last_task_id().await?;
        Ok(distributor)
    }

    pub async fn store_last_task_id(&mut self) -> Result<(), DistributorError> {
        if let Some(task_id) = &self.last_task_id {
            self.db
                .store_latest_task_id(&self.gmp_api.chain, &self.context, task_id)
                .await
                .map_err(|e| {
                    DistributorError::GenericError(format!("Failed to store last_task_id: {}", e))
                })?;
        }
<<<<<<< HEAD

        self.db
            .store_latest_task_id(
                self.gmp_api.get_chain(),
                &self.context,
                &self.last_task_id.clone().unwrap(),
            )
            .await
            .map_err(|e| {
                DistributorError::GenericError(format!("Failed to store last_task_id: {}", e))
            })?;

=======
>>>>>>> 80516641
        Ok(())
    }

    async fn work(
        &mut self,
        includer_queue: Arc<Queue>,
        ingestor_queue: Arc<Queue>,
        tasks_filter: Option<Vec<TaskKind>>,
    ) -> Result<Vec<String>, DistributorError> {
        let mut processed_task_ids = Vec::new();
        let tasks = self
            .gmp_api
            .get_tasks_action(self.last_task_id.clone())
            .await
            .map_err(|e| DistributorError::GenericError(format!("Failed to get tasks: {}", e)))?;
        for task in tasks {
            let task_id = task.id();
            processed_task_ids.push(task_id.clone());
            self.last_task_id = Some(task_id);

            if let Err(err) = self.store_last_task_id().await {
                warn!("{:?}", err);
            }
            if let Some(tasks_filter) = &tasks_filter {
                if !tasks_filter.contains(&task.kind()) {
                    continue;
                }
            }

            if task.kind() == TaskKind::Refund && !self.refunds_enabled {
                continue;
            }

            let task_item = &QueueItem::Task(Box::new(task.clone()));

            let queue = if self.supported_includer_tasks.contains(&task.kind()) {
                info!("Publishing task to includer queue: {:?}", task);
                Arc::<Queue>::clone(&includer_queue)
            } else if self.supported_ingestor_tasks.contains(&task.kind()) {
                info!("Publishing task to ingestor queue: {:?}", task);
                Arc::<Queue>::clone(&ingestor_queue)
            } else {
                warn!("Dropping unsupported task: {:?}", task);
                continue;
            };
            queue.publish(task_item.clone()).await;
        }
        Ok(processed_task_ids)
    }

    pub async fn run(&mut self, includer_queue: Arc<Queue>, ingestor_queue: Arc<Queue>) {
        loop {
            info!("Distributor is alive.");
            let work_res = self
                .work(
                    Arc::clone(&includer_queue),
                    Arc::clone(&ingestor_queue),
                    None,
                )
                .await;
            if let Err(err) = work_res {
                warn!("{:?}\nRetrying in 2 seconds", err);
            }
            tokio::time::sleep(tokio::time::Duration::from_secs(2)).await;
        }
    }

    pub async fn run_recovery(&mut self, includer_queue: Arc<Queue>, ingestor_queue: Arc<Queue>) {
        let recovery_settings = match &self.recovery_settings {
            Some(settings) => settings.clone(),
            None => {
                warn!("No recovery settings configured; skipping recovery loop.");
                return;
            }
        };
        loop {
            info!("Distributor is recovering.");
            let work_res = self
                .work(
                    Arc::clone(&includer_queue),
                    Arc::clone(&ingestor_queue),
                    recovery_settings.tasks_filter.clone(),
                )
                .await;
            if let Err(err) = work_res {
                warn!("{:?}\nRetrying in 2 seconds", err);
            } else if let Ok(task_ids) = work_res {
                if task_ids.contains(&recovery_settings.to_task_id) {
                    info!("Distributor has recovered.");
                    break;
                }
            }
            tokio::time::sleep(tokio::time::Duration::from_secs(2)).await;
        }
    }

    pub fn set_supported_includer_tasks(&mut self, tasks: Vec<TaskKind>) {
        self.supported_includer_tasks = tasks;
    }

    pub fn set_supported_ingestor_tasks(&mut self, tasks: Vec<TaskKind>) {
        self.supported_ingestor_tasks = tasks;
    }

}<|MERGE_RESOLUTION|>--- conflicted
+++ resolved
@@ -79,27 +79,17 @@
     pub async fn store_last_task_id(&mut self) -> Result<(), DistributorError> {
         if let Some(task_id) = &self.last_task_id {
             self.db
-                .store_latest_task_id(&self.gmp_api.chain, &self.context, task_id)
+                .store_latest_task_id(
+                    self.gmp_api.get_chain(),
+                    &self.context,
+                    task_id,
+                )
                 .await
                 .map_err(|e| {
                     DistributorError::GenericError(format!("Failed to store last_task_id: {}", e))
                 })?;
         }
-<<<<<<< HEAD
 
-        self.db
-            .store_latest_task_id(
-                self.gmp_api.get_chain(),
-                &self.context,
-                &self.last_task_id.clone().unwrap(),
-            )
-            .await
-            .map_err(|e| {
-                DistributorError::GenericError(format!("Failed to store last_task_id: {}", e))
-            })?;
-
-=======
->>>>>>> 80516641
         Ok(())
     }
 
